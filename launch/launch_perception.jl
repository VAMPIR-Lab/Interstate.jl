using Interstate
using GLMakie
using Colors
using StaticArrays
using Polyhedra
using .Threads

<<<<<<< HEAD
function launch_perception(; num_agents=1, num_viewable=20, loop=true, loop_radius=50.0, lanes=4, lanewidth=5.0)
=======
function launch_perception(; num_agents=10, num_viewable=10, tracks_to_view = 0, loop=true, loop_radius=50.0, lanes=4, lanewidth=5.0)
>>>>>>> 243fb51f
 
    CMD_FLEET = Dict{Int, Channel{VehicleControl}}()
    EMG = Channel{Int}(1)
    KEY = Channel{Char}(1)
    SIM_ALL = Channel{Tuple{Float64,Dict{Int, Movable}}}(1)
    SENSE_EGO = Channel{OracleMeas}(1)
    SENSE_FLEET = Channel{Dict{Int,OracleMeas}}(1)
    TRACKS = Channel{TracksMessage}(1)
    SENSE_CAM = Channel{Dict{Int, Vector{BBoxMeas}}}(1)

    road = simple_loop(radius=loop_radius, lanes=lanes, lanewidth=lanewidth)
   
    num_viewable = min(num_viewable, num_agents)

    movables = Dict{Int, Movable}()
    
    for i ∈ 1:num_agents
        extra_size = rand()
        width = 1.5 + 2.0 * extra_size
        length = 3.0 + 6.0 * extra_size
        height = 2.0 + 1.0 * extra_size
        speed = 5.0 + rand()*5.0
        lane = rand(1:lanes)
        color = parse(RGB, "rgb"*string(Tuple(rand(0:255,3))))
        θ = rand() * 2.0 * pi - pi
        rad = loop_radius + lanewidth / 2.0 + lanewidth * (lane-1)
        x = 0.0+cos(θ)*rad
        y = loop_radius+sin(θ)*rad
        state = MVector{4, Float64}(x, y, speed, θ+π/2.0)
        control = MVector{2, Float64}(0.0, 0.0)
        channel = Channel{VehicleControl}(1)
        movables[i] = Unicycle(state=state,
                               control=control,
                               width=width,
                               length=length,
                               #lr=length/2,
                               height=height,
                               color=color,
                               target_vel=speed,
                               target_lane=lane,
                               channel=channel)
        CMD_FLEET[i] = channel
    end
    
    
    scene = Scene(resolution = (1200, 1200), show_axis=false)
    cam1 = cam3d!(scene, near=0.001, far=100.0, update_rate=0.01)
    camera_pos_1 = SVector{3,Float64}(5.0/6*loop_radius, loop_radius, 20.0)
    camera_pos_2 = SVector{3,Float64}(3.0/4*loop_radius, loop_radius, 20.0)
    lookat = SVector{3,Float64}(0, 0, 0)
    update_cam!(scene, camera_pos_1, lookat)

    s1 = FleetOracle(Set(1:num_agents), SENSE_FLEET)
    c1 = PinholeCamera(focal_len=0.05, sx=.02, sy=.01, camera_pos=camera_pos_1, lookat=lookat)
    c2 = PinholeCamera(focal_len=0.05, sx=.02, sy=.01, camera_pos=camera_pos_2, lookat=lookat)
    camera_array = Dict(1=>c1, 2=>c2)
    s2 = CameraArray(camera_array, SENSE_CAM)
    sensors = Dict(1=>s1, 2=>s2)
    
    visualize_road(scene, road)
    outer_bbox = Interstate.BBoxMeas(-1.0,-1.0,1.0,1.0,0.0)
    camera_region = Interstate.draw_bbox_2_world(scene, camera_array[1], outer_bbox, z=10.0, linewidth=5, color=:black)
 
    #TODO pull view_obj stuff into function 
    view_objs = []
    view_tracks = []
    
    for i ∈ 1:num_viewable
        color = Observable(movables[i].color)
        corners = Observable{SVector{8, SVector{3, Float64}}}(get_corners(movables[i]))
        push!(view_objs, (corners, color)) 
        hull = @lift convexhull($corners...)
        poly = @lift polyhedron($hull)
        mesh = @lift Polyhedra.Mesh($poly)  
        GLMakie.mesh!(scene, mesh, color=color)
    end
    dummy_pts = get_corners(Unicycle(state=[loop_radius, loop_radius,0,0]))
    for i ∈ 1:tracks_to_view
        color = Observable(parse(RGB, "rgb"*string((0,0,0))))
        corners = Observable{SVector{8, SVector{3, Float64}}}(dummy_pts)
        push!(view_tracks, (corners, color)) 
        hull = @lift convexhull($corners...)
        poly = @lift polyhedron($hull)
        mesh = @lift Polyhedra.Mesh($poly)  
        GLMakie.mesh!(scene, mesh, color=color)
    end

    sim = Simulator(movables, road)

    display(scene)
    @sync begin
        @async visualize(SIM_ALL, EMG, view_objs, nothing)
        @async visualize(TRACKS, EMG, view_tracks, dummy_pts)
        @async visualize(SENSE_CAM, EMG, camera_array, scene)
        @spawn object_tracker(SENSE_CAM, TRACKS, EMG, camera_array, road)
        @spawn fleet_controller(CMD_FLEET, SENSE_FLEET, EMG, road)
        @spawn simulate(sim, EMG, SIM_ALL; disp=false, check_collision=false)
        @spawn sense(SIM_ALL, EMG, sensors, road)
        @spawn keyboard_broadcaster(KEY, EMG)
        @async eval_perception(SIM_ALL, TRACKS, EMG, camera_array, road; disp=true)
    end
    nothing
end<|MERGE_RESOLUTION|>--- conflicted
+++ resolved
@@ -5,12 +5,8 @@
 using Polyhedra
 using .Threads
 
-<<<<<<< HEAD
-function launch_perception(; num_agents=1, num_viewable=20, loop=true, loop_radius=50.0, lanes=4, lanewidth=5.0)
-=======
-function launch_perception(; num_agents=10, num_viewable=10, tracks_to_view = 0, loop=true, loop_radius=50.0, lanes=4, lanewidth=5.0)
->>>>>>> 243fb51f
- 
+
+function launch_perception(; num_agents=10, num_viewable=10, tracks_to_view = 0, loop=true, loop_radius=50.0, lanes=4, lanewidth=5.0) 
     CMD_FLEET = Dict{Int, Channel{VehicleControl}}()
     EMG = Channel{Int}(1)
     KEY = Channel{Char}(1)
