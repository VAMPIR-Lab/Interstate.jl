function collision(m1::Movable, m2::Movable)
    b1 = Box2(m1)
    b2 = Box2(m2)
    intersect(b1,b2).collision
end

function collision(movables; max_dist=50.0)
    pos1 = position(movables[1])
    for (id, movable) ∈ movables
        if id != 1
            dist = norm(pos1 - position(movable))
            if dist < max_dist && collision(movables[1], movable)
                return true
            end
        end
    end
    return false
end

function road_violation(m::Movable, road)
    segment_id = road_segment(m, road)  
    mbox = Box2(m)
    seg = road.segments[segment_id]
    if isa(seg, CurvedSegment)
        if seg.θ₁ ≤ seg.θ₂
            inner = Circle(seg.center..., seg.radius)
            outer = Circle(seg.center..., seg.radius+road.lanes*road.lanewidth)
        else
            outer = Circle(seg.center..., seg.radius)
            inner = Circle(seg.center..., seg.radius-road.lanes*road.lanewidth)
        end
        c1 = inside(mbox, outer)
        c2 = !intersect(mbox, inner).collision
        violation = !inside(mbox, outer) || intersect(mbox, inner).collision
        return violation
    else
        rbox = Box2(road, segment_id)
        violation = !inside(mbox, rbox)
        return violation
    end
end

struct Simulator
    movables::Dict{Int,Movable}
    road
end

function simulate(sim::Simulator, emg, channel;
                  Δ=0.001,              
                  disp=false,
                  check_collision=true,
                  check_road_violation=[],
                  print_increment=0.1,
                  log_survival_time=false,
                  )

    t0 = time_ns()
    simulated_time = 0.0
    display_time = 0.0
    println("Simulating on thread ", Threads.threadid())
    iters = 0
    while true
        sleep(0)
        @break_if_told(emg)
        simulated_time += Δ
        display_time += Δ
        iters += 1

        for (id, movable) ∈ sim.movables
            update_command!(movable)
            update_state!(movable, Δ)
        end
       
        @replace(channel, (simulated_time, sim.movables))

        if check_collision && collision(sim.movables)
            println()
            println("Collision!")
            @replace(emg, 1)
            break
        end

        if length(check_road_violation) > 0
            for id ∈ check_road_violation
                if road_violation(sim.movables[id], sim.road)
                    println()
                    println("Road boundary violation!")
                    @replace(emg, 1)
                    break
                end
            end
        end

<<<<<<< HEAD

            if display_time > print_increment
                if disp
                    print("\e[2K")
                    print("\e[1G")
                    #@printf("Loop time: %f.", simulated_time / iters) - uncomment later
                end
                display_time -= print_increment
=======
        if display_time > print_increment
            if disp
                print("\e[2K")
                print("\e[1G")
                @printf("Loop time: %f.", simulated_time / iters)
>>>>>>> ab1730b4
            end
            display_time -= print_increment
        end
        err = (time_ns()-t0)/1e9 - simulated_time
        Δ = max(0.0, min(5e-1, err))
    end
    if log_survival_time
        println()
        println("Survived for ", simulated_time, " seconds.")
    end
end
<|MERGE_RESOLUTION|>--- conflicted
+++ resolved
@@ -91,22 +91,11 @@
             end
         end
 
-<<<<<<< HEAD
-
-            if display_time > print_increment
-                if disp
-                    print("\e[2K")
-                    print("\e[1G")
-                    #@printf("Loop time: %f.", simulated_time / iters) - uncomment later
-                end
-                display_time -= print_increment
-=======
         if display_time > print_increment
             if disp
                 print("\e[2K")
                 print("\e[1G")
                 @printf("Loop time: %f.", simulated_time / iters)
->>>>>>> ab1730b4
             end
             display_time -= print_increment
         end
